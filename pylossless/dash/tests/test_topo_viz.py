# Authors: Christian O'Reilly <christian.oreilly@sc.edu>
#          Scott Huberty <seh33@uw.edu>
# License: MIT

"""Tests for topo_viz.py."""

import pytest

import mne
from dash import html

from pylossless.dash.topo_viz import TopoPlot, GridTopoPlot, TopoData, TopoViz


def get_raw_ica():
    """Get raw and ICA object."""
    data_path = mne.datasets.sample.data_path()
    raw_fname = data_path / "MEG" / "sample" / "sample_audvis_raw.fif"
    raw = mne.io.read_raw_fif(raw_fname)
    raw.crop(tmin=100, tmax=130)  # take 30 seconds for speed

    # pick only EEG channels, muscle artifact is basically not picked up by MEG
    # if you have a simultaneous recording, you may want to do ICA on MEG and
    # EEG separately
    raw.pick_types(eeg=True)

    # ICA works best with a highpass filter applied
    raw.load_data()
    raw.filter(l_freq=1.0, h_freq=None)

    ica = mne.preprocessing.ICA(max_iter="auto", random_state=97)
    ica.fit(raw)

    return raw, ica


def test_TopoPlot():
    """Test plotting topoplots with plotly."""
    raw, ica = get_raw_ica()
    data = dict(zip(ica.ch_names, ica.get_components()[:, 0]))
    TopoPlot(raw.get_montage(), data, res=200).figure


def test_GridTopoPlot():
    """Test plotting grid of topoplots with plotly."""
    raw, ica = get_raw_ica()

    topo_data = TopoData()
    for comp in ica.get_components().T:
        topo_data.add_topomap(dict(zip(ica.ch_names, comp)))

    offset = 2
    nb_topo = 4
<<<<<<< HEAD
    plot_data = topo_data.topo_values.iloc[::-1].iloc[offset:offset+nb_topo]
    plot_data = plot_data.values.tolist()
=======
    plot_data = topo_data.topo_values.iloc[::-1].iloc[offset : offset + nb_topo]
    plot_data = list(plot_data.T.to_dict().values())
>>>>>>> 662d8379

    GridTopoPlot(
        2,
        2,
        raw.get_montage(),
        plot_data,
        res=200,
        width=300,
        height=300,
        subplots_kwargs=dict(subplot_titles=[1, 2, 3, 4], vertical_spacing=0.05),
    ).figure


# chromedriver: https://chromedriver.storage.googleapis.com/
#               index.html?path=114.0.5735.90/
@pytest.mark.xfail(reason="an issue with chromedriver on GH CI to be debugged")
def test_TopoViz(dash_duo):
    """Test TopoViz."""
    raw, ica = get_raw_ica()

    topo_data = TopoData()
    for comp in ica.get_components().T:
        topo_data.add_topomap(dict(zip(ica.ch_names, comp)))

    topo_viz = TopoViz(data=topo_data, montage=raw.get_montage(), mode="standalone")

    topo_viz.app.layout.children.append(html.Div(id="nully-wrapper", children=0))
    dash_duo.start_server(topo_viz.app)
    assert dash_duo.find_element("#nully-wrapper").text == "0"<|MERGE_RESOLUTION|>--- conflicted
+++ resolved
@@ -51,13 +51,8 @@
 
     offset = 2
     nb_topo = 4
-<<<<<<< HEAD
-    plot_data = topo_data.topo_values.iloc[::-1].iloc[offset:offset+nb_topo]
+    plot_data = topo_data.topo_values.iloc[::-1].iloc[offset : offset + nb_topo]
     plot_data = plot_data.values.tolist()
-=======
-    plot_data = topo_data.topo_values.iloc[::-1].iloc[offset : offset + nb_topo]
-    plot_data = list(plot_data.T.to_dict().values())
->>>>>>> 662d8379
 
     GridTopoPlot(
         2,
