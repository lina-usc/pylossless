--- conflicted
+++ resolved
@@ -36,8 +36,7 @@
 def pick_montage(montage, ch_names):
     digs = montage.remove_fiducials().dig
     assert len(digs) == len(montage.ch_names)
-    digs = [dig for dig, ch_name in zip(digs, montage.ch_names)
-            if ch_name in ch_names]
+    digs = [dig for dig, ch_name in zip(digs, montage.ch_names) if ch_name in ch_names]
     return mne.channels.DigMontage(dig=digs, ch_names=ch_names)
 
 
@@ -170,16 +169,11 @@
         self.info = create_info(names, sfreq=256, ch_types="eeg")
         with warnings.catch_warnings():
             warnings.simplefilter("ignore")
-<<<<<<< HEAD
             # To update self.info with channels positions
-            RawArray(np.zeros((len(names), 1)), self.info, copy=None,
-                     verbose=False).set_montage(self.montage)
-        assert np.all(np.array(names) == np.array(self.info.ch_names))
-=======
             RawArray(
                 np.zeros((len(names), 1)), self.info, copy=None, verbose=False
             ).set_montage(self.montage)
->>>>>>> 662d8379
+        assert np.all(np.array(names) == np.array(self.info.ch_names))
         self.set_head_pos_contours()
 
     # TODO: Finish/fix docstring
@@ -651,41 +645,13 @@
 
         # The indexing with ch_names is to ensure the order
         # of the channels are compatible between plot_data and the montage
-<<<<<<< HEAD
         montage = pick_montage(self.montage, self.data.topo_values.columns)
         ch_names = montage.ch_names
         assert len(ch_names) == len(self.data.topo_values.columns)
-        assert (np.sum(np.in1d(ch_names, self.data.topo_values.columns))
-                == len(ch_names))
-        plot_data = [OrderedDict(self.data.topo_values.loc[title, ch_names])
-                     for title in titles]
-
-        if len(plot_data) < self.nb_sel_topo:
-            nb_missing_topo = self.nb_sel_topo-len(plot_data)
-            plot_data = np.concatenate((plot_data,
-                                        [None]*nb_missing_topo))
-
-        self.figure = GridTopoPlot(rows=self.rows, cols=self.cols,
-                                   montage=montage, data=plot_data,
-                                   color=colors,
-                                   res=self.res,
-                                   height=self.height,
-                                   width=self.width,
-                                   show_sensors=show_sensors,
-                                   subplots_kwargs=dict(
-                                        horizontal_spacing=0.03,
-                                        vertical_spacing=0.03,
-                                        subplot_titles=titles,
-                                        )
-                                   ).figure
-=======
-        ch_names = [
-            ch_name
-            for ch_name in self.montage.ch_names
-            if ch_name in self.data.topo_values.columns
+        assert np.sum(np.in1d(ch_names, self.data.topo_values.columns)) == len(ch_names)
+        plot_data = [
+            OrderedDict(self.data.topo_values.loc[title, ch_names]) for title in titles
         ]
-        plot_data = self.data.topo_values.loc[titles, ch_names]
-        plot_data = list(plot_data.T.to_dict().values())
 
         if len(plot_data) < self.nb_sel_topo:
             nb_missing_topo = self.nb_sel_topo - len(plot_data)
@@ -694,7 +660,7 @@
         self.figure = GridTopoPlot(
             rows=self.rows,
             cols=self.cols,
-            montage=self.montage,
+            montage=montage,
             data=plot_data,
             color=colors,
             res=self.res,
@@ -707,7 +673,6 @@
                 subplot_titles=titles,
             ),
         ).figure
->>>>>>> 662d8379
 
     @property
     def nb_sel_topo(self):
@@ -851,28 +816,15 @@
         if not montage or not ica:
             return None
 
-<<<<<<< HEAD
-        data = TopoData([dict(zip(ica.ch_names, component))
-                         for component in ica.get_components().T])
+        data = TopoData(
+            [dict(zip(ica.ch_names, component)) for component in ica.get_components().T]
+        )
         data.topo_values.index = ica._ica_names
 
-        if ic_labels:
-            self.head_contours_color = {comp: ic_label_cmap[label]
-                                        for comp, label
-                                        in ic_labels.items()}
-=======
-        data = TopoData(
-            [
-                dict(zip(montage.ch_names, component))
-                for component in ica.get_components().T
-            ]
-        )
         if ic_labels:
             self.head_contours_color = {
                 comp: ic_label_cmap[label] for comp, label in ic_labels.items()
             }
-            data.topo_values.index = list(ic_labels.keys())
->>>>>>> 662d8379
         return data
 
     def load_recording(self, montage, ica, ic_labels):
