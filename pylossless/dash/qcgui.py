from pathlib import Path

# file selection
import numpy as np

import dash
from dash import dcc, html, no_update
from dash.dependencies import Input, Output
import dash_bootstrap_components as dbc

# loading raw object
from mne_bids import get_bids_path_from_fname
import mne
from mne.utils import logger

from .topo_viz import TopoVizICA
from .mne_visualizer import MNEVisualizer, ICVisualizer

from . import ic_label_cmap
from ..pipeline import LosslessPipeline

from .css_defaults import CSS, STYLE


class QCGUI:

    def __init__(self, app, fpath=None, project_root=None, verbose=False):

        # TODO: Fix this pathing indexing, can likely cause errors.
        if project_root is None:
            project_root = Path(__file__).parent.parent.parent
            project_root = project_root / 'assets' / 'test_data'
        self.project_root = Path(project_root)

        self.pipeline = LosslessPipeline()
        self.app = app
        self.raw = None
        self.ica = None
        self.raw_ica = None
        self.fpath = None
        if fpath:
            self.load_recording(fpath)

        self.ica_visualizer = None
        self.eeg_visualizer = None
        self.ica_topo = None
        self.ic_types = None
        self.set_layout()
        self.set_callbacks()

    def annot_created_callback(self, annotation):
        self.raw.set_annotations(self.raw.annotations + annotation)
        self.raw_ica.set_annotations(self.raw_ica.annotations + annotation)
        self.ica_visualizer.update_layout(ch_slider_val=self.ica_visualizer
                                                            .channel_slider
                                                            .max,
                                          time_slider_val=self.ica_visualizer
                                                              .win_start)
        self.eeg_visualizer.update_layout()

    def set_visualizers(self):
        # Setting time-series and topomap visualizers
        if self.ic_types:
            cmap = {ic: ic_label_cmap[ic_type]
                    for ic, ic_type in self.ic_types.items()}
        else:
            cmap = None

        # Using the ouptut of the callback being triggered by
        # a selection of a new file, so that the two callbacks
        # are executed sequentially.
        refresh_inputs = [Input('file-dropdown', 'placeholder')]
        self.ica_visualizer = ICVisualizer(
            self.app, self.raw_ica,
            dash_id_suffix='ica',
            cmap=cmap,
            ic_types=self.ic_types,
            refresh_inputs=refresh_inputs,
            set_callbacks=False)

        self.eeg_visualizer = MNEVisualizer(
            self.app,
            self.raw,
            refresh_inputs=refresh_inputs,
            show_time_slider=True,
            set_callbacks=False)

        input_ = Input(self.eeg_visualizer.dash_ids['graph'], "relayoutData")
        self.ica_visualizer.refresh_inputs.append(input_)
        input_ = Input(self.ica_visualizer.dash_ids['graph'], "relayoutData")
        self.eeg_visualizer.refresh_inputs.append(input_)
        self.eeg_visualizer.set_callback()
        self.ica_visualizer.set_callback()

        self.ica_visualizer.mne_annots = self.eeg_visualizer.mne_annots
        self.ica_visualizer.dash_ids['mne-annotations'] = \
            self.eeg_visualizer.dash_ids['mne-annotations']

        montage = self.raw.get_montage() if self.raw else None
        self.ica_topo = TopoVizICA(self.app, montage, self.ica, self.ic_types,
                                   show_sensors=True,
                                   refresh_inputs=refresh_inputs)

        self.ica_visualizer.new_annot_desc = 'bad_manual'
        self.eeg_visualizer.new_annot_desc = 'bad_manual'

        self.ica_visualizer.update_layout()

    def update_bad_ics(self):
        df = self.pipeline.flagged_ics.data_frame
        ic_names = self.raw_ica.ch_names
        df['ic_names'] = ic_names
        df.set_index('ic_names', inplace=True)
        for ic_name in self.raw_ica.ch_names:
            ic_type = df.loc[ic_name, 'ic_type']
            is_mne_bad = ic_name in self.raw_ica.info['bads']
            was_mne_bad = df.loc[ic_name, 'annotate_method'] == 'manual'
            if is_mne_bad:  # user added channel to info['bads']
                df.loc[ic_name, 'annotate_method'] = 'manual'
                df.loc[ic_name, 'status'] = 'bad'
            elif was_mne_bad and not is_mne_bad:
                df.loc[ic_name, 'annotate_method'] = np.nan
                if ic_type == "brain":
                    df.loc[ic_name, 'status'] = 'good'
        df.reset_index(drop=True, inplace=True)
        # TODO understand why original component values are lost to begin with
        df["component"] = np.arange(df.shape[0])

    def set_layout(self):
        # app.layout must not be None for some of the operations of the
        # visualizers.
        self.app.layout = html.Div([])
        self.set_visualizers()

        # Layout for file control row
        # derivatives_dir = self.project_root / 'derivatives'
        files_list = []
        files_list = [{'label': str(file.name), 'value': str(file)}
                      for file
                      in sorted(self.project_root.rglob("*.edf"))]

        dropdown_text = f'current folder: {self.project_root.resolve()}'
        logo_fpath = '../assets/logo.png'
        folder_button = dbc.Button('Folder', id='folder-selector',
                                   color='primary',
                                   outline=True,
                                   className=CSS['button'],
                                   title=dropdown_text)
        save_button = dbc.Button('Save', id='save-button',
                                 color='info',
                                 outline=True,
                                 className=CSS['button'])
        self.drop_down = dcc.Dropdown(id='file-dropdown',
                                      className=CSS['dropdown'],
                                      placeholder="Select a file",
                                      options=files_list)
        control_header_row = dbc.Row([
                                    dbc.Col([folder_button, save_button],
                                            width={'size': 2}),
                                    dbc.Col([self.drop_down,
                                             html.P(id='dropdown-output')],
                                            width={'size': 6}),
                                    dbc.Col(
                                        html.Img(src=logo_fpath,
                                                 height='40px',
                                                 className=CSS['logo']),
                                        width={'size': 2, 'offset': 2}),
                                      ],
                                     className=CSS['file-row'],
                                     align='center',
                                     )

        # Layout for EEG/ICA and Topo plots row
        timeseries_div = html.Div([self.eeg_visualizer.container_plot,
                                   self.ica_visualizer.container_plot],
                                  id='channel-and-icsources-div',
                                  className=CSS['timeseries-col'])
        visualizers_row = dbc.Row([dbc.Col([timeseries_div], width=8),
                                   dbc.Col(self.ica_topo.container_plot,
                                           className=CSS['topo-col'],
                                           width=4)],
                                  style=STYLE['plots-row'],
                                  className=CSS['plots-row']
                                  )
        # Final Layout
        qc_app_layout = dbc.Container([control_header_row, visualizers_row],
                                      fluid=True, style=STYLE['qc-container'])
        self.app.layout.children.append(qc_app_layout)

    def load_recording(self, fpath, verbose=False):
        """  """
        self.fpath = Path(fpath)
        # iclabel_fpath = self.fpath.parent /
        #   self.fpath.name.replace("_eeg.edf", "_iclabels.tsv")
        self.pipeline.load_ll_derivative(self.fpath)
        self.raw = self.pipeline.raw
        self.ica = self.pipeline.ica2
        if self.raw:
            info = mne.create_info(self.ica._ica_names,
                                   sfreq=self.raw.info['sfreq'],
                                   ch_types=['eeg'] * self.ica.n_components_,
                                   verbose=verbose)
            sources = self.ica.get_sources(self.raw).get_data()
            self.raw_ica = mne.io.RawArray(sources, info, verbose=verbose)
            self.raw_ica.set_meas_date(self.raw.info['meas_date'])
            self.raw_ica.set_annotations(self.raw.annotations)
            df = self.pipeline.flagged_ics.data_frame
            ic_names = self.raw_ica.ch_names
            df['ic_names'] = ic_names

            bads = [ic_name
                    for ic_name, annot
                    in df[["ic_names", "annotate_method"]].values
                    if annot == "manual"]
            self.raw_ica.info["bads"] = bads
        else:
            self.raw_ica = None

        # pd.read_csv(iclabel_fpath, sep='\t')
        self.ic_types = self.pipeline.flagged_ics.data_frame
        self.ic_types['component'] = [f'ICA{ic:03}'
                                      for ic in self.ic_types.component]
        self.ic_types = self.ic_types.set_index('component')['ic_type']
        self.ic_types = self.ic_types.to_dict()
        cmap = {ic: ic_label_cmap[ic_type]
                for ic, ic_type in self.ic_types.items()}
        self.ica_visualizer.load_recording(self.raw_ica, cmap=cmap,
                                           ic_types=self.ic_types)
        self.eeg_visualizer.load_recording(self.raw)
        self.ica_topo.load_recording(self.raw.get_montage(),
                                     self.ica, self.ic_types)

    def set_callbacks(self):
        """@self.app.callback(
            Output('file-dropdown', 'options'),
            Input('folder-selector', 'n_clicks'),
        )
        def folder_button_clicked(n_clicks):
            if n_clicks:
                root = tkinter.Tk()
                # root.focus_force()
                # Make folder picker dialog appear on top of other windows
                root.wm_attributes('-topmost', 1)
                # Cause the root window to disappear milliseconds
                # after calling the filedialog.
                root.after(100, root.withdraw)
                directory = Path(filedialog.askdirectory())
                print('selected directory: ', directory)
                # self.eeg_visualizer.change_dir(directory)
                '''files_list = [dbc.DropdownMenuItem(str(f.name), id=str(f))
                    for f in sorted(self.project_root.rglob("*.edf"))]'''
                files_list = [{'label': str(file.name), 'value': str(file)}
                              for file
                              in sorted(self.project_root.rglob("*.edf"))]
                root.destroy()
                print('***', files_list)
                return files_list  # directory
            return dash.no_update"""

        @self.app.callback(
            Output('file-dropdown', 'placeholder'),
            Input('file-dropdown', 'value'),
            prevent_initial_call=True
        )
        def file_selected(value):
            if value:  # on selection of dropdown item
                self.load_recording(value)
                return value

        @self.app.callback(
            Output('dropdown-output', 'children'),
            Input('save-button', 'n_clicks'),
            prevent_initial_call=True
        )
        def save_file(n_clicks):
            self.update_bad_ics()
            self.pipeline.save(get_bids_path_from_fname(self.fpath),
                               overwrite=True)
            logger.info('file saved!')
            return dash.no_update


        properties = ["value", "min", "max", "marks"]
        slider_ids = [self.eeg_visualizer.dash_ids['time-slider'],
                   self.ica_visualizer.dash_ids['time-slider']]
        sliders = [self.ica_visualizer.time_slider,
                   self.eeg_visualizer.time_slider]
        decorator_args = []
        for slider_id in slider_ids:
            decorator_args += [Output(slider_id, property)
                               for property in properties]
        for slider_id in slider_ids:
            decorator_args += [Input(slider_id, 'value')]
        decorator_args += [Input('file-dropdown', 'placeholder')]
        @self.app.callback(*decorator_args, prevent_initial_call=True)
        def sync_time_sliders(*args):
            ctx = dash.callback_context
            if ctx.triggered:
                trigger_id = ctx.triggered[0]["prop_id"].split(".")[0]
<<<<<<< HEAD
                if trigger_id == self.eeg_visualizer.dash_ids['time-slider']:
                    value = eeg_time_slider
                    return (no_update, value, no_update,
                            no_update, no_update, no_update)
                if trigger_id == self.ica_visualizer.dash_ids['time-slider']:
                    value = ica_time_slider
                    return (value, no_update, no_update,
                            no_update, no_update, no_update)
                if trigger_id == 'file-dropdown':
                    value = self.ica_visualizer.time_slider.value
                    min_ = self.ica_visualizer.time_slider.min
                    max_ = self.ica_visualizer.time_slider.max
                    return value, value, min_, max_, min_, max_
=======
                if trigger_id == slider_ids[0]:
                    return ([no_update]*len(properties) + [args[0]] +
                            [no_update]*(len(properties)-1))
                if trigger_id == slider_ids[1]:
                    return [args[1]] + [no_update]*(len(properties)*2-1)
                if trigger_id == 'file-dropdown':
                    args = []
                    for slider in sliders[::-1]:
                        args += [getattr(slider, property)
                                 for property in properties]
                    return args
>>>>>>> 785d8415

        @self.app.callback(
                Output(self.ica_visualizer.dash_ids['ch-slider'],
                       'value'),
                Output('topo-slider',  'value'),
                Input(self.ica_visualizer.dash_ids['ch-slider'],
                      'value'),
                Input('topo-slider', 'value'),
                prevent_initial_call=True)
        def sync_ica_sliders(ica_ch_slider, ica_topo_slider):
            ctx = dash.callback_context
            if ctx.triggered:
                trigger_id = ctx.triggered[0]["prop_id"].split(".")[0]
                if trigger_id == self.ica_visualizer.dash_ids['ch-slider']:
                    value = ica_ch_slider
                    return no_update, value
                elif trigger_id == 'topo-slider':
                    value = ica_topo_slider
                    return value, no_update<|MERGE_RESOLUTION|>--- conflicted
+++ resolved
@@ -279,10 +279,9 @@
             logger.info('file saved!')
             return dash.no_update
 
-
         properties = ["value", "min", "max", "marks"]
         slider_ids = [self.eeg_visualizer.dash_ids['time-slider'],
-                   self.ica_visualizer.dash_ids['time-slider']]
+                      self.ica_visualizer.dash_ids['time-slider']]
         sliders = [self.ica_visualizer.time_slider,
                    self.eeg_visualizer.time_slider]
         decorator_args = []
@@ -292,26 +291,45 @@
         for slider_id in slider_ids:
             decorator_args += [Input(slider_id, 'value')]
         decorator_args += [Input('file-dropdown', 'placeholder')]
+
         @self.app.callback(*decorator_args, prevent_initial_call=True)
         def sync_time_sliders(*args):
+            """Sync EEG and ICA-Raw time sliders and refresh upon new file.
+
+            Parameters
+            ----------
+            eeg_time_slider : dcc.Slider
+               The MNEVisualizer.time_slider component property for EEG.
+            ica_time_slider : dcc.Slider
+                The MNEVisualizer.time_slider component property for ICA Raw.
+            selected file : dcc.Dropdown
+                The file-dropdown dash component. The placeholder component
+                property of this dash-component is used to refresh the time
+                sliders when loading a new file.
+            Returns
+            -------
+            For the following component_properties of the EEG time slider and
+            ICA raw time slider: value, min, max, marks: Either the new values
+            for these components or dash.no_update to prevent updating the
+            component property. The returns are in this order:
+
+            1. eeg_visualizer.time_slider.value
+            2. ica_visuazlier.time_slider.value
+            3. eeg_visualizer.time_slider.min
+            4. ica_visualizer.time_slider.min
+            5. eeg_visualizer.time_slider.max
+            6. ica_visuailzer.time_slider.max
+            7. eeg_visualizer.time_slider.marks
+            8. ica_visualizer.time_slider.marks
+
+            Notes
+            -----
+            This callback refreshes slider on new file selection and when
+            the slider of the other time-series graph is changed.
+            """
             ctx = dash.callback_context
             if ctx.triggered:
                 trigger_id = ctx.triggered[0]["prop_id"].split(".")[0]
-<<<<<<< HEAD
-                if trigger_id == self.eeg_visualizer.dash_ids['time-slider']:
-                    value = eeg_time_slider
-                    return (no_update, value, no_update,
-                            no_update, no_update, no_update)
-                if trigger_id == self.ica_visualizer.dash_ids['time-slider']:
-                    value = ica_time_slider
-                    return (value, no_update, no_update,
-                            no_update, no_update, no_update)
-                if trigger_id == 'file-dropdown':
-                    value = self.ica_visualizer.time_slider.value
-                    min_ = self.ica_visualizer.time_slider.min
-                    max_ = self.ica_visualizer.time_slider.max
-                    return value, value, min_, max_, min_, max_
-=======
                 if trigger_id == slider_ids[0]:
                     return ([no_update]*len(properties) + [args[0]] +
                             [no_update]*(len(properties)-1))
@@ -323,7 +341,6 @@
                         args += [getattr(slider, property)
                                  for property in properties]
                     return args
->>>>>>> 785d8415
 
         @self.app.callback(
                 Output(self.ica_visualizer.dash_ids['ch-slider'],
