from pathlib import Path
<<<<<<< HEAD
import shutil
=======
from time import sleep
>>>>>>> 0927dedb
import pytest

import pylossless as ll

import mne

from pylossless.tests.test_datasets import load_openneuro_bids


def test_pipeline_run(pipeline_fixture):
    """Test running the pipeline."""
    assert "BAD_break" in pipeline_fixture.raw.annotations.description


@pytest.mark.parametrize("logging", [True, False])
def test_find_breaks(logging):
    """Make sure MNE's annotate_break function can run."""
    testing_path = mne.datasets.testing.data_path()
    fname = testing_path / "EDF" / "test_edf_overlapping_annotations.edf"
    raw = mne.io.read_raw_edf(fname, preload=True)
    config_fname = "find_breaks_config.yaml"
    config = ll.config.Config()
    config.load_default()
    config["find_breaks"] = {}
    config["find_breaks"]["min_break_duration"] = 15
    config.save(config_fname)
    pipeline = ll.LosslessPipeline(config_fname)
    pipeline.raw = raw
    if logging:
        pipeline.find_breaks(message="Looking for break periods between tasks")
    else:
        pipeline.find_breaks()
    Path(config_fname).unlink()  # delete config file<|MERGE_RESOLUTION|>--- conflicted
+++ resolved
@@ -1,9 +1,5 @@
 from pathlib import Path
-<<<<<<< HEAD
-import shutil
-=======
 from time import sleep
->>>>>>> 0927dedb
 import pytest
 
 import pylossless as ll
