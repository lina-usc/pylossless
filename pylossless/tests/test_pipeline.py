from pathlib import Path
<<<<<<< HEAD
import mne
=======
import mne_bids
>>>>>>> 7ed857f8
import pytest
import shutil

import pylossless as ll


def test_empty_repr(tmp_path):
    """Test the __repr__ method for a pipeline that hasn't run."""
    config = ll.config.Config()
    config.load_default()
    fpath = tmp_path / "test_config.yaml"
    config.save(fpath)
    pipeline = ll.LosslessPipeline(fpath)
    assert pipeline.__repr__()
    assert pipeline.flags["ch"].__repr__()


def test_pipeline_run(pipeline_fixture):
    """Test running the pipeline."""
    assert "BAD_break" in pipeline_fixture.raw.annotations.description
    assert pipeline_fixture._repr_html_()
    assert pipeline_fixture.flags["ch"].__repr__()


@pytest.mark.filterwarnings("ignore:Converting data files to EDF format")
@pytest.mark.filterwarnings("ignore:The provided Epochs instance is not filtered between 1 and 100 Hz.")
def test_pipeline_save(bids_dataset_fixture, tmp_path):
    """Test running the pipeline."""
    config = ll.config.Config()
    config.load_default()
    config["filtering"]["filter_args"]["h_freq"] = 40
    del config["filtering"]["notch_filter_args"]

    pipeline = ll.LosslessPipeline(config=config)
    pipeline.run(bids_dataset_fixture, save=True)

    with pytest.raises(FileExistsError):
        pipeline.save(overwrite=False, format="EDF")
    pipeline.save(overwrite=True, format="EDF")

    shutil.rmtree(bids_dataset_fixture.root)


@pytest.mark.parametrize("logging", [True, False])
def test_find_breaks(logging):
    """Make sure MNE's annotate_break function can run."""
    testing_path = mne.datasets.testing.data_path()
    fname = testing_path / "EDF" / "test_edf_overlapping_annotations.edf"
    raw = mne.io.read_raw_edf(fname, preload=True)
    config_fname = "find_breaks_config.yaml"
    config = ll.config.Config()
    config.load_default()
    config["find_breaks"] = {}
    config["find_breaks"]["min_break_duration"] = 15
    config.save(config_fname)
    pipeline = ll.LosslessPipeline(config_fname)
    pipeline.raw = raw
    if logging:
        pipeline.find_breaks(message="Looking for break periods between tasks")
    else:
        pipeline.find_breaks()
        # Now explicitly remove annotations and make sure we avoid MNE's error.
        pipeline.raw.set_annotations(None)
        pipeline.find_breaks()
    Path(config_fname).unlink()  # delete config file


def test_deprecation():
    """Test the config_name property added for deprecation."""
    config = ll.config.Config()
    config.load_default()
    pipeline = ll.LosslessPipeline(config=config)
    # with pytest.raises(DeprecationWarning, match=f"config_fname is deprecated"):
    # DeprecationWarning are currently ignored by pytest given our toml file
    pipeline.config_fname = pipeline.config_fname


@pytest.mark.filterwarnings("ignore:Converting data files to EDF format")
def test_load_flags(pipeline_fixture, tmp_path):
    """Test running the pipeline."""
    bids_root = tmp_path / "derivatives" / "pylossless"
    print(bids_root)

    subject = "pd6"
    datatype = "eeg"
    session = "off"
    task = "rest"
    suffix = "eeg"
    bids_path = mne_bids.BIDSPath(
        subject=subject,
        session=session,
        task=task,
        suffix=suffix,
        datatype=datatype,
        root=bids_root
    )

    pipeline_fixture.save(bids_path,
                          overwrite=False, format="EDF", event_id=None)
    pipeline = ll.LosslessPipeline().load_ll_derivative(bids_path)

    assert pipeline_fixture.flags['ch'] == pipeline.flags['ch']
    pipeline.flags['ch']["bridge"] = ["xx"]
    assert pipeline_fixture.flags['ch'] != pipeline.flags['ch']

    assert pipeline_fixture.flags['epoch'] == pipeline.flags['epoch']
    pipeline.flags['epoch']["bridge"] = ["noisy"]
    assert pipeline_fixture.flags['epoch'] == pipeline.flags['epoch']<|MERGE_RESOLUTION|>--- conflicted
+++ resolved
@@ -1,9 +1,6 @@
 from pathlib import Path
-<<<<<<< HEAD
 import mne
-=======
 import mne_bids
->>>>>>> 7ed857f8
 import pytest
 import shutil
 
