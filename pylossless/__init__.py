--- conflicted
+++ resolved
@@ -1,10 +1,3 @@
-<<<<<<< HEAD
-from . import pipeline, config, bids, datasets
-from .pipeline import LosslessPipeline
-from .config import Config, RejectionPolicy
-=======
-"""Python port of EEG-IP-L pipeline for preprocessing EEG."""
-
 from . import pipeline, bids, config, flagging, utils
 from .pipeline import LosslessPipeline
->>>>>>> dfd7671d
+from .config import Config, RejectionPolicy